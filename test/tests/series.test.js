/**
 *  Copyright (c) 2015, The Regents of the University of California,
 *  through Lawrence Berkeley National Laboratory (subject to receipt
 *  of any required approvals from the U.S. Dept. of Energy).
 *  All rights reserved.
 *
 *  This source code is licensed under the BSD-style license found in the
 *  LICENSE file in the root directory of this source tree.
 */

/* global it, describe */
/* eslint no-unused-expressions: 0 */
/* eslint-disable max-len */

import moment from "moment";
import { expect } from "chai";

import Event from "../../src/event";
import TimeRangeEvent from "../../src/timerangeevent";
import TimeSeries from "../../src/series.js";
import TimeRange from "../../src/range.js";
import { sum, max, avg } from "../../src/functions";

const data = {
    name: "traffic",
    columns: ["time", "value", "status"],
    points: [
        [1400425947000, 52, "ok"],
        [1400425948000, 18, "ok"],
        [1400425949000, 26, "fail"],
        [1400425950000, 93, "offline"]
    ]
};

const indexedData = {
    index: "1d-625",
    name: "traffic",
    columns: ["time", "value", "status"],
    points: [
        [1400425947000, 52, "ok"],
        [1400425948000, 18, "ok"],
        [1400425949000, 26, "fail"],
        [1400425950000, 93, "offline"]
    ]
};

const statsData = {
    name: "stats",
    columns: ["time", "value"],
    points: [
        [1400425941000, 13],
        [1400425942000, 18],
        [1400425943000, 13],
        [1400425944000, 14],
        [1400425945000, 13],
        [1400425946000, 16],
        [1400425947000, 14],
        [1400425948000, 21],
        [1400425948000, 13]
    ]
};

const statsData2 = {
    name: "stats",
    columns: ["time", "value"],
    points: [
        [1400425941000, 26],
        [1400425942000, 33],
        [1400425943000, 65],
        [1400425944000, 28],
        [1400425945000, 34],
        [1400425946000, 55],
        [1400425947000, 25],
        [1400425948000, 44],
        [1400425949000, 50],
        [1400425950000, 36],
        [1400425951000, 26],
        [1400425952000, 37],
        [1400425953000, 43],
        [1400425954000, 62],
        [1400425955000, 35],
        [1400425956000, 38],
        [1400425957000, 45],
        [1400425958000, 32],
        [1400425959000, 28],
        [1400425960000, 34]
    ]
};

const availabilityData = {
    name: "availability",
    columns: ["index", "uptime"],
    points: [
        ["2015-06", "100%"],
        ["2015-05", "92%"],
        ["2015-04", "87%"],
        ["2015-03", "99%"],
        ["2015-02", "92%"],
        ["2015-01", "100%"],
        ["2014-12", "99%"],
        ["2014-11", "91%"],
        ["2014-10", "99%"],
        ["2014-09", "95%"],
        ["2014-08", "88%"],
        ["2014-07", "100%"]
    ]
};

const availabilitySeries = {
    name: "availability",
    columns: ["index", "uptime", "notes", "outages"],
    points: [
        ["2015-06", 100, "", 0],
        ["2015-05", 92, "Router failure June 12", 26],
        ["2015-04", 87, "Planned downtime in April", 82],
        ["2015-03", 99, "Minor outage March 2", 4],
        ["2015-02", 92, "",12],
        ["2015-01", 100, "", 0],
        ["2014-12", 99, "", 3],
        ["2014-11", 91, "", 14],
        ["2014-10", 99, "", 3],
        ["2014-09", 95, "", 6],
        ["2014-08", 88, "", 17],
        ["2014-09", 100, "", 2]
    ]
};

const interfaceData = {
    name: "star-cr5:to_anl_ip-a_v4",
    description: "star-cr5->anl(as683):100ge:site-ex:show:intercloud",
    device: "star-cr5",
    id: 169,
    interface: "to_anl_ip-a_v4",
    is_ipv6: false,
    is_oscars: false,
    oscars_id: null,
    resource_uri: "",
    site: "anl",
    site_device: "noni",
    site_interface: "et-1/0/0",
    stats_type: "Standard",
    title: null,
    columns: ["time", "in", "out"],
    points: [
        [1400425947000, 52, 34],
        [1400425948000, 18, 13],
        [1400425949000, 26, 67],
        [1400425950000, 93, 91]
    ]
};

const trafficBNLtoNEWY = {
    name: "BNL to NEWY",
    columns: ["time", "in"],
    points: [
        [1441051950000, 2998846524.2666664],
        [1441051980000, 2682032885.3333335],
        [1441052010000, 2753537586.9333334]
    ]
};

const trafficNEWYtoBNL = {
    name: "NEWY to BNL",
    columns: ["time","out"],
    points: [
        [1441051950000,22034579982.4],
        [1441051980000,24783871443.2],
        [1441052010000,26907368572.800003]
    ]
};

const fmt = "YYYY-MM-DD HH:mm";
const bisectTestData = {
    name: "test",
    columns: ["time", "value"],
    points: [
        [moment("2012-01-11 01:00", fmt).valueOf(), 22],
        [moment("2012-01-11 02:00", fmt).valueOf(), 33],
        [moment("2012-01-11 03:00", fmt).valueOf(), 44],
        [moment("2012-01-11 04:00", fmt).valueOf(), 55],
        [moment("2012-01-11 05:00", fmt).valueOf(), 66],
        [moment("2012-01-11 06:00", fmt).valueOf(), 77],
        [moment("2012-01-11 07:00", fmt).valueOf(), 88]
    ]
};

const trafficDataIn = {
    name: "star-cr5:to_anl_ip-a_v4",
    columns: ["time", "in"],
    points: [
        [1400425947000, 52],
        [1400425948000, 18],
        [1400425949000, 26],
        [1400425950000, 93]
    ]
};

const trafficDataOut = {
    name: "star-cr5:to_anl_ip-a_v4",
    columns: ["time", "out"],
    points: [
        [1400425947000, 34],
        [1400425948000, 13],
        [1400425949000, 67],
        [1400425950000, 91]
    ]
};

const partialTraffic1 = {
    name: "star-cr5:to_anl_ip-a_v4",
    columns: ["time", "value"],
    points: [
        [1400425947000, 34],
        [1400425948000, 13],
        [1400425949000, 67],
        [1400425950000, 91]
    ]
};

const partialTraffic2 = {
    name: "star-cr5:to_anl_ip-a_v4",
    columns: ["time", "value"],
    points: [
        [1400425951000, 65],
        [1400425952000, 86],
        [1400425953000, 27],
        [1400425954000, 72]
    ]
};

const missingDataSeries = new TimeSeries({
    name: "series",
    columns: ["time", "in", "out"],
    points: [
        [1400425951000, 100, null],
        [1400425952000, 300, undefined],
        [1400425953000, null, 500],
        [1400425954000, 200, 400]
    ]
});

const nullDataSeries = new TimeSeries({
    name: "series",
    columns: ["time", "in", "out"],
    points: [
        [1400425951000, null, null],
        [1400425952000, null, null],
        [1400425953000, null, null],
        [1400425954000, null, null]
    ]
});

const noDataSeries = new TimeSeries({
    name: "series",
    columns: ["time", "in", "out"],
    points: []
});

const outageEvents = [
    {
        startTime: "2015-04-22T03:30:00Z",
        endTime: "2015-04-22T13:00:00Z",
        description: "At 13:33 pacific circuit 06519 went down.",
        title: "STAR-CR5 < 100 ge 06519 > ANL  - Outage",
        completed: true,
        external_ticket: "",
        esnet_ticket: "ESNET-20150421-013",
        organization: "Internet2 / Level 3",
        type: "Unplanned"
    }, {
        startTime: "2015-04-22T03:30:00Z",
        endTime: "2015-04-22T16:50:00Z",
        title: "STAR-CR5 < 100 ge 06519 > ANL  - Outage",
        description: "The listed circuit was unavailable due to bent pins.",
        completed: true,
        external_ticket: "3576:144",
        esnet_ticket: "ESNET-20150421-013",
        organization: "Internet2 / Level 3",
        type: "Unplanned"
    }, {
        startTime: "2015-03-04T09:00:00Z",
        endTime: "2015-03-04T14:00:00Z",
        title: "ANL Scheduled Maintenance",
        description: "ANL will be switching border routers...",
        completed: true,
        external_ticket: "",
        esnet_ticket: "ESNET-20150302-002",
        organization: "ANL",
        type: "Planned"
    }
];

const sumPart1 = {
    name: "part1",
    columns: ["time", "in", "out"],
    points: [
        [1400425951000, 1, 6],
        [1400425952000, 2, 7],
        [1400425953000, 3, 8],
        [1400425954000, 4, 9]
    ]
};
const sumPart2 = {
    name: "part2",
    columns: ["time", "in", "out"],
    points: [
        [1400425951000, 9, 1],
        [1400425952000, 7, 2],
        [1400425953000, 5, 3],
        [1400425954000, 3, 4]
    ]
};

describe("TimeSeries", () => {

    describe("TimeSeries created with our wire format", () => {

        it("can create an series", done => {
            const series = new TimeSeries(data);
            expect(series).to.be.ok;
            done();
        });

    });

    describe("TimeSeries can be created with a list of events", () => {

        it("can create an series", done => {
            const events = [];
            events.push(new Event(new Date(2015, 7, 1), {value: 27}));
            events.push(new Event(new Date(2015, 8, 1), {value: 14}));
            const series = new TimeSeries({
                name: "events",
                events
            });
            expect(series.size()).to.equal(2);
            done();
        });

        it("can create an series with no events", done => {
            const events = [];
            const series = new TimeSeries({
                name: "events",
                events
            });
            expect(series.size()).to.equal(0);
            done();
        });

    });

    describe("Timeseries basic query API", () => {

        it("can return the size of the series", done => {
            const series = new TimeSeries(data);
            expect(series.size()).to.equal(4);
            done();
        });

        it("can return an item in the series as an event", done => {
            const series = new TimeSeries(data);
            const event = series.at(1);
            expect(event).to.be.an.instanceof(Event);
            done();
        });

        it("can return an item in the series with the correct data", done => {
            const series = new TimeSeries(data);
            const event = series.at(1);
            expect(JSON.stringify(event.data())).to.equal(`{"value":18,"status":"ok"}`);
            expect(event.timestamp().getTime()).to.equal(1400425948000);
            done();
        });

        it("can serialize to a string", done => {
            const series = new TimeSeries(data);
            const expectedString = `{"name":"traffic","utc":true,"columns":["time","value","status"],"points":[[1400425947000,52,"ok"],[1400425948000,18,"ok"],[1400425949000,26,"fail"],[1400425950000,93,"offline"]]}`;
            expect(series.toString()).to.equal(expectedString);
            done();
        });

        it("can return the time range of the series", done => {
            const series = new TimeSeries(data);
            const expectedString = "[Sun, 18 May 2014 15:12:27 GMT, Sun, 18 May 2014 15:12:30 GMT]";
            expect(series.timerange().toUTCString()).to.equal(expectedString);
            done();
        });
    });

    describe("Timeseries support for meta data", () => {

        it("can create a series with meta data and get that data back", done => {
            const series = new TimeSeries(interfaceData);
            const expected = `{"site_interface":"et-1/0/0","utc":true,"site":"anl","name":"star-cr5:to_anl_ip-a_v4","site_device":"noni","device":"star-cr5","oscars_id":null,"title":null,"is_oscars":false,"interface":"to_anl_ip-a_v4","stats_type":"Standard","id":169,"resource_uri":"","is_ipv6":false,"description":"star-cr5->anl(as683):100ge:site-ex:show:intercloud","columns":["time","in","out"],"points":[[1400425947000,52,34],[1400425948000,18,13],[1400425949000,26,67],[1400425950000,93,91]]}`;
            expect(series.toString()).to.equal(expected);
            expect(series.meta("interface")).to.equal("to_anl_ip-a_v4");
            done();
        });

    });

    describe("Timeseries support for deeply nested structures", () => {

        it("can create a series with a nested object", done => {
            const series = new TimeSeries({
                name: "Map Traffic",
                columns: ["time", "NASA_north", "NASA_south"],
                points: [
                    [1400425951000, {in: 100, out: 200}, {in: 145, out: 135}],
                    [1400425952000, {in: 200, out: 400}, {in: 146, out: 142}],
                    [1400425953000, {in: 300, out: 600}, {in: 147, out: 158}],
                    [1400425954000, {in: 400, out: 800}, {in: 155, out: 175}]
                ]
            });
            expect(series.at(0).get("NASA_north").in).to.equal(100);
            expect(series.at(0).get("NASA_north").out).to.equal(200);
            done();
        });

        it("can create a series with nested events", done => {
            const events = [];
            events.push(new Event(new Date(2015, 6, 1), {NASA_north: {in: 100, out: 200}, NASA_south: {in: 145, out: 135}}));
            events.push(new Event(new Date(2015, 7, 1), {NASA_north: {in: 200, out: 400}, NASA_south: {in: 146, out: 142}}));
            events.push(new Event(new Date(2015, 8, 1), {NASA_north: {in: 300, out: 600}, NASA_south: {in: 147, out: 158}}));
            events.push(new Event(new Date(2015, 9, 1), {NASA_north: {in: 400, out: 800}, NASA_south: {in: 155, out: 175}}));
            const series = new TimeSeries({
                name: "Map traffic",
                events
            });
            expect(series.at(0).get("NASA_north").in).to.equal(100);
            expect(series.at(3).get("NASA_south").out).to.equal(175);
            expect(series.size()).to.equal(4);
            done();
        });
    });

    describe("Timeseries compare", () => {

        it("can compare a series and a reference to a series as being equal", done => {
            const series = new TimeSeries(data);
            const refSeries = series;
            expect(series).to.equal(refSeries);
            done();
        });

        it("can use the equals() comparator to compare a series and a copy of the series as true", done => {
            const series = new TimeSeries(data);
            const copyOfSeries = new TimeSeries(series);
            expect(TimeSeries.equal(series, copyOfSeries)).to.be.true;
            done();
        });

        it("can use the equals() comparator to compare a series and a value equivalent series as false", done => {
            const series = new TimeSeries(data);
            const otherSeries = new TimeSeries(data);
            expect(TimeSeries.equal(series, otherSeries)).to.be.false;
            done();
        });

        it("can use the is() comparator to compare a series and a value equivalent series as true", done => {
            const series = new TimeSeries(data);
            const otherSeries = new TimeSeries(data);
            expect(TimeSeries.is(series, otherSeries)).to.be.true;
            done();
        });
    });

    describe("TimeSeries reducing functions", () => {

        it("can sum the series", done => {
            const series = new TimeSeries(data);
            expect(series.sum("value")).to.equal(189);
            done();
        });

        it("can sum a series with deep data", done => {
            const series = new TimeSeries({
                name: "Map Traffic",
                columns: ["time", "NASA_north", "NASA_south"],
                points: [
                    [1400425951000, {in: 100, out: 200}, {in: 145, out: 135}],
                    [1400425952000, {in: 200, out: 400}, {in: 146, out: 142}],
                    [1400425953000, {in: 300, out: 600}, {in: 147, out: 158}],
                    [1400425954000, {in: 400, out: 800}, {in: 155, out: 175}]
                ]
            });
            expect(series.sum("NASA_north.in")).to.equal(1000);
            done();
        });

        it("can sum a series with missing data", done => {
            const inSeries = missingDataSeries.clean("in");
            const outSeries = missingDataSeries.clean("out");
            expect(inSeries.sum("in")).to.equal(600);
            expect(outSeries.sum("out")).to.equal(900);
            expect(inSeries.sizeValid("in")).to.equal(3);
            expect(outSeries.sizeValid("out")).to.equal(2);
            done();
        });

        it("can sum the series with no column name specified", done => {
            const series = new TimeSeries(data);
            expect(series.sum()).to.equal(189);
            done();
        });
       
        it("can find the max of the series", done => {
            const series = new TimeSeries(data);
            expect(series.max()).to.equal(93);
            done();
        });

        it("can find the max of the series with missing data", done => {
            const series = new TimeSeries(missingDataSeries);
            expect(series.max("in")).to.equal(300);
            expect(series.max("out")).to.equal(500);
            done();
        });

        it("can find the max of the series with no data", done => {
            const series = new TimeSeries(noDataSeries);
            expect(series.max()).to.be.undefined;
            done();
        });

        it("can find the max of the series with null data", done => {
            const series = new TimeSeries(nullDataSeries);
            expect(series.max()).to.be.undefined;
            done();
        });

        it("can find the max of a series with deep data", done => {
            const series = new TimeSeries({
                name: "Map Traffic",
                columns: ["time", "NASA_north", "NASA_south"],
                points: [
                    [1400425951000, {in: 100, out: 200}, {in: 145, out: 135}],
                    [1400425952000, {in: 200, out: 400}, {in: 146, out: 182}],
                    [1400425953000, {in: 300, out: 600}, {in: 147, out: 158}],
                    [1400425954000, {in: 400, out: 800}, {in: 155, out: 175}]
                ]
            });
            expect(series.max("NASA_south.out")).to.equal(182);
            done();
        });

        it("can find the min of the series", done => {
            const series = new TimeSeries(data);
            expect(series.min()).to.equal(18);
            done();
        });

        it("can find the min of the series with missing data", done => {
            const series = new TimeSeries(missingDataSeries);
            const inSeries = series.clean("in");
            const outSeries = series.clean("out");
            expect(inSeries.min("in")).to.equal(100);
            expect(outSeries.min("out")).to.equal(400);
            done();
        });

        it("can find the min of a series with deep data", done => {
            const series = new TimeSeries({
                name: "Map Traffic",
                columns: ["time", "NASA_north", "NASA_south"],
                points: [
                    [1400425951000, {in: 100, out: 200}, {in: 145, out: 135}],
                    [1400425952000, {in: 200, out: 400}, {in: 146, out: 182}],
                    [1400425953000, {in: 300, out: 600}, {in: 147, out: 158}],
                    [1400425954000, {in: 400, out: 800}, {in: 155, out: 175}]
                ]
            });
            expect(series.min("NASA_south.out")).to.equal(135);
            done();
        });
    });

    describe("TimeSeries statistics functions", () => {

        it("can avg the series", done => {
            const series = new TimeSeries(statsData);
            expect(series.avg()).to.equal(15);
            done();
        });

        it("can avg series with deep data", done => {
            const series = new TimeSeries({
                name: "Map Traffic",
                columns: ["time", "NASA_north", "NASA_south"],
                points: [
                    [1400425951000, {in: 100, out: 200}, {in: 145, out: 135}],
                    [1400425952000, {in: 200, out: 400}, {in: 146, out: 142}],
                    [1400425953000, {in: 300, out: 600}, {in: 147, out: 158}],
                    [1400425954000, {in: 400, out: 800}, {in: 155, out: 175}]
                ]
            });
            expect(series.avg("NASA_north.in")).to.equal(250);
            done();
        });
       
        it("can avg series with deep data", done => {
            const series = new TimeSeries(availabilitySeries);
            expect(series.avg("uptime")).to.equal(95.16666666666667);
            done();
        });

        it("can find the max of the series with no data", done => {
            const series = new TimeSeries(noDataSeries);
            expect(series.avg()).to.be.undefined;
            done();
        });

        it("can mean of the series (the avg)", done => {
            const series = new TimeSeries(statsData);
            expect(series.mean()).to.equal(15);
            done();
        });

        it("can find the median of the series", done => {
            const series = new TimeSeries(statsData);
            expect(series.median()).to.equal(14);
            done();
        });

        it("can find the median of a series with deep data and even number of events", done => {
            const series = new TimeSeries({
                name: "Map Traffic",
                columns: ["time", "NASA_north", "NASA_south"],
                points: [
                    [1400425951000, {in: 100, out: 200}, {in: 145, out: 135}],
                    [1400425952000, {in: 200, out: 400}, {in: 146, out: 142}],
                    [1400425953000, {in: 400, out: 600}, {in: 147, out: 158}],
                    [1400425954000, {in: 800, out: 800}, {in: 155, out: 175}]
                ]
            });
            expect(series.median("NASA_north.in")).to.equal(300);
            done();
        });
       
        it("can find the median of a series with deep data and odd number of events", done => {
            const series = new TimeSeries({
                name: "Map Traffic",
                columns: ["time", "NASA_north", "NASA_south"],
                points: [
                    [1400425951000, {in: 100, out: 200}, {in: 145, out: 135}],
                    [1400425952000, {in: 200, out: 400}, {in: 146, out: 142}],
                    [1400425953000, {in: 400, out: 600}, {in: 147, out: 158}]
                ]
            });
            expect(series.median("NASA_north.out")).to.equal(400);
            done();
        });

        
        it("can find the standard deviation of the series", done => {
            const series = new TimeSeries(statsData);
            expect(series.stdev()).to.equal(2.6666666666666665);
            done();
        });

        it("can find the standard deviation and mean of another series", done => {
            const series = new TimeSeries(statsData2);
            expect(Math.round(series.mean() * 10) / 10).to.equal(38.8);
            expect(Math.round(series.stdev() * 10) / 10).to.equal(11.4);
            done();
        });

        it("can find the standard deviation of a series with deep data", done => {
            const series = new TimeSeries({
                name: "Map Traffic",
                columns: ["time", "NASA_north", "NASA_south"],
                points: [
                    [1400425951000, {in: 100, out: 200}, {in: 145, out: 135}],
                    [1400425952000, {in: 200, out: 400}, {in: 146, out: 142}],
                    [1400425953000, {in: 400, out: 600}, {in: 147, out: 158}],
                    [1400425954000, {in: 800, out: 800}, {in: 155, out: 175}]
                ]
            });
            expect(series.stdev("NASA_south.out")).to.equal(15.435349040433131);
            done();
        });

    });

    describe("TimeSeries bisect function", () => {

        it("can find the bisect starting from 0", done => {
            const series = new TimeSeries(bisectTestData);
            expect(series.bisect(moment("2012-01-11 00:30", fmt).toDate())).to.equal(0);
            expect(series.bisect(moment("2012-01-11 03:00", fmt).toDate())).to.equal(2);
            expect(series.bisect(moment("2012-01-11 03:30", fmt).toDate())).to.equal(2);
            expect(series.bisect(moment("2012-01-11 08:00", fmt).toDate())).to.equal(6);
            done();
        });

        it("can find the bisect starting from an begin index", done => {
            const series = new TimeSeries(bisectTestData);

            expect(series.bisect(moment("2012-01-11 03:00", fmt).toDate(), 2)).to.equal(2);
            expect(series.bisect(moment("2012-01-11 03:30", fmt).toDate(), 3)).to.equal(2);
            expect(series.bisect(moment("2012-01-11 03:30", fmt).toDate(), 4)).to.equal(3);

            const first = series.bisect(moment("2012-01-11 03:30", fmt).toDate());
            const second = series.bisect(moment("2012-01-11 04:30", fmt).toDate(), first);
            expect(series.at(first).get()).to.equal(44);
            expect(series.at(second).get()).to.equal(55);
            done();
        });
    });

    describe("TimeSeries with TimeRangeEvents", () => {

        const events = outageEvents.map(event => {
            const { startTime, endTime, ...other } = event; //eslint-disable-line
            const b = new Date(startTime);
            const e = new Date(endTime);
            return new TimeRangeEvent(new TimeRange(b, e), other);
        });

        it("can make a timeseries with the right timerange", done => {
            const series = new TimeSeries({name: "outages", events});
            expect(series.range().toString()).to.equal("[1425459600000,1429721400000]");
            done();
        });

        it("can make a timeseries that can be serialized to a string", done => {
            const series = new TimeSeries({name: "outages", events});
            const expected = `{"name":"outages","utc":true,"columns":["timerange","description","title","completed","external_ticket","esnet_ticket","organization","type"],"points":[[[1429673400000,1429707600000],"At 13:33 pacific circuit 06519 went down.","STAR-CR5 < 100 ge 06519 > ANL  - Outage",true,"","ESNET-20150421-013","Internet2 / Level 3","Unplanned"],[[1429673400000,1429721400000],"STAR-CR5 < 100 ge 06519 > ANL  - Outage","The listed circuit was unavailable due to bent pins.",true,"3576:144","ESNET-20150421-013","Internet2 / Level 3","Unplanned"],[[1425459600000,1425477600000],"ANL Scheduled Maintenance","ANL will be switching border routers...",true,"","ESNET-20150302-002","ANL","Planned"]]}`;
            expect(series.toString()).to.equal(expected);
            done();
        });

        it("can make a timeseries that can be serialized to JSON and then used to construct a TimeSeries again", done => {
            const series = new TimeSeries({name: "outages", events});
            const newSeries = new TimeSeries(series.toJSON());
            expect(series.toString()).to.equal(newSeries.toString());
            done();
        });
    });

    describe("TimeSeries IndexedEvents", () => {

        it("can serialize to a string", done => {
            const series = new TimeSeries(indexedData);
            const expectedString = `{"index":"1d-625","name":"traffic","utc":true,"columns":["time","value","status"],"points":[[1400425947000,52,"ok"],[1400425948000,18,"ok"],[1400425949000,26,"fail"],[1400425950000,93,"offline"]]}`;
            expect(series.toString()).to.equal(expectedString);
            done();
        });

        it("can return the time range of the series", done => {
            const series = new TimeSeries(indexedData);
            const expectedString = "[Sat, 18 Sep 1971 00:00:00 GMT, Sun, 19 Sep 1971 00:00:00 GMT]";
            expect(series.indexAsRange().toUTCString()).to.equal(expectedString);
            done();
        });

        it("can create an series with indexed data (in UTC time)", done => {
            const series = new TimeSeries(availabilityData);
            const event = series.at(2);
            expect(event.timerangeAsUTCString()).to.equal("[Wed, 01 Apr 2015 00:00:00 GMT, Thu, 30 Apr 2015 23:59:59 GMT]");
            expect(series.range().begin().getTime()).to.equal(1404172800000);
            expect(series.range().end().getTime()).to.equal(1435708799999);
            done();
        });
    });

    describe("TimeSeries slicing", () => {

        it("can create a slice of a series", done => {
            const series = new TimeSeries(availabilityData);
            const expectedLastTwo = `{"name":"availability","utc":true,"columns":["index","uptime"],"points":[["2014-08","88%"],["2014-07","100%"]]}`;
            const lastTwo = series.slice(-2);
            expect(lastTwo.toString()).to.equal(expectedLastTwo);
            const expectedFirstThree = `{"name":"availability","utc":true,"columns":["index","uptime"],"points":[["2015-06","100%"],["2015-05","92%"],["2015-04","87%"]]}`;
            const firstThree = series.slice(0, 3);
            expect(firstThree.toString()).to.equal(expectedFirstThree);
            const expectedAll = `{"name":"availability","utc":true,"columns":["index","uptime"],"points":[["2015-06","100%"],["2015-05","92%"],["2015-04","87%"],["2015-03","99%"],["2015-02","92%"],["2015-01","100%"],["2014-12","99%"],["2014-11","91%"],["2014-10","99%"],["2014-09","95%"],["2014-08","88%"],["2014-07","100%"]]}`;
            const sliceAll = series.slice();
            expect(sliceAll.toString()).to.equal(expectedAll);
            done();
        });
    });

    describe("TimeSeries merging", () => {

        it("can merge two timeseries columns together using merge", (done) => {
            const inTraffic = new TimeSeries(trafficDataIn);
            const outTraffic = new TimeSeries(trafficDataOut);
            const trafficSeries = TimeSeries.merge({name: "traffic"}, [inTraffic, outTraffic]);
            expect(trafficSeries.at(2).get("in")).to.equal(26);
            expect(trafficSeries.at(2).get("out")).to.equal(67);
            done();
        });
       
        it("can append two timeseries together using merge", (done) => {
            const tile1 = new TimeSeries(partialTraffic1);
            const tile2 = new TimeSeries(partialTraffic2);
            const trafficSeries = TimeSeries.merge({name: "traffic", source: "router"}, [tile1, tile2]);
            expect(trafficSeries.size()).to.equal(8);
            expect(trafficSeries.at(0).get()).to.equal(34);
            expect(trafficSeries.at(1).get()).to.equal(13);
            expect(trafficSeries.at(2).get()).to.equal(67);
            expect(trafficSeries.at(3).get()).to.equal(91);
            expect(trafficSeries.at(4).get()).to.equal(65);
            expect(trafficSeries.at(5).get()).to.equal(86);
            expect(trafficSeries.at(6).get()).to.equal(27);
            expect(trafficSeries.at(7).get()).to.equal(72);
            expect(trafficSeries.name()).to.equal("traffic");
            expect(trafficSeries.meta("source")).to.equal("router");
            done();
        });

        it("can merge two series and preserve the correct time format", (done) => {
            const inTraffic = new TimeSeries(trafficBNLtoNEWY);
            const outTraffic = new TimeSeries(trafficNEWYtoBNL);
            const trafficSeries = TimeSeries.merge({name: "traffic"}, [inTraffic, outTraffic]);
            expect(trafficSeries.at(0).timestampAsUTCString()).to.equal("Mon, 31 Aug 2015 20:12:30 GMT");
            expect(trafficSeries.at(1).timestampAsUTCString()).to.equal("Mon, 31 Aug 2015 20:13:00 GMT");
            expect(trafficSeries.at(2).timestampAsUTCString()).to.equal("Mon, 31 Aug 2015 20:13:30 GMT");
            done();
        });
    });

<<<<<<< HEAD
    describe("TimeSeries sum static function", () => {

        it("can merge two timeseries into a new timeseries that is the sum", (done) => {
            const part1 = new TimeSeries(sumPart1);
            const part2 = new TimeSeries(sumPart2);
            const sum = TimeSeries.sum({name: "sum"}, [part1, part2], ["in", "out"]);

            //10, 9, 8, 7
            expect(sum.at(0).get("in")).to.equal(10);
            expect(sum.at(1).get("in")).to.equal(9);
            expect(sum.at(2).get("in")).to.equal(8);
            expect(sum.at(3).get("in")).to.equal(7);

            //7, 9, 11, 13
            expect(sum.at(0).get("out")).to.equal(7);
            expect(sum.at(1).get("out")).to.equal(9);
            expect(sum.at(2).get("out")).to.equal(11);
            expect(sum.at(3).get("out")).to.equal(13);

            done();
        });
    });

    describe("TimeSeries collapse", () => {

        it("can collapse a timeseries into a new timeseries that is the sum of two columns", (done) => {
            const ts = new TimeSeries(sumPart1);
            const sums = ts.collapse(["in", "out"], "sum", sum, false);

            // 7, 9, 11, 13
            expect(sums.at(0).get("sum")).to.equal(7);
            expect(sums.at(1).get("sum")).to.equal(9);
            expect(sums.at(2).get("sum")).to.equal(11);
            expect(sums.at(3).get("sum")).to.equal(13);

            done();
        });

        it("can collapse a timeseries into a new timeseries that is the max of two columns", (done) => {
            const ts = new TimeSeries(sumPart2);
            const tss = ts
                .collapse(["in", "out"], "max_in_out", max)
                .collapse(["in", "out"], "avg_in_out", avg);

            expect(tss.at(0).get("max_in_out")).to.equal(9);
            expect(tss.at(1).get("max_in_out")).to.equal(7);
            expect(tss.at(2).get("max_in_out")).to.equal(5);
            expect(tss.at(3).get("max_in_out")).to.equal(4);

            expect(tss.at(0).get("avg_in_out")).to.equal(5);
            expect(tss.at(1).get("avg_in_out")).to.equal(4.5);
            expect(tss.at(2).get("avg_in_out")).to.equal(4);
            expect(tss.at(3).get("avg_in_out")).to.equal(3.5);

            done();
        });
    });
=======
    describe("TimeSeries column selection", () => {

        it("can select a single column from a TimeSeries", (done) => {
            const timeseries = new TimeSeries(interfaceData);
            expect(timeseries.columns()).to.eql(["in", "out"]);

            timeseries.select("in", (ts) => {
                expect(ts.columns()).to.eql(["in"]);
                expect(ts.name()).to.equal("star-cr5:to_anl_ip-a_v4");
            });

            done();
        });

        it("can select multiple columns from a TimeSeries", (done => {
            const timeseries = new TimeSeries(availabilitySeries);
            expect(timeseries.columns()).to.eql(["uptime", "notes", "outages"]);

            timeseries.select(["uptime", "notes"], (ts) => {
                expect(ts.columns()).to.eql(["uptime", "notes"]);
                expect(ts.name()).to.equal("availability");
            });

            done();
        }));
    });

>>>>>>> 91bd5af8
});<|MERGE_RESOLUTION|>--- conflicted
+++ resolved
@@ -821,7 +821,6 @@
         });
     });
 
-<<<<<<< HEAD
     describe("TimeSeries sum static function", () => {
 
         it("can merge two timeseries into a new timeseries that is the sum", (done) => {
@@ -879,7 +878,7 @@
             done();
         });
     });
-=======
+
     describe("TimeSeries column selection", () => {
 
         it("can select a single column from a TimeSeries", (done) => {
@@ -907,5 +906,4 @@
         }));
     });
 
->>>>>>> 91bd5af8
 });