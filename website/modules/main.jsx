/**
 *  Copyright (c) 2015, The Regents of the University of California,
 *  through Lawrence Berkeley National Laboratory (subject to receipt
 *  of any required approvals from the U.S. Dept. of Energy).
 *  All rights reserved.
 *
 *  This source code is licensed under the BSD-style license found in the
 *  LICENSE file in the root directory of this source tree.
 */

<<<<<<< HEAD
=======

>>>>>>> 91bd5af8
/* eslint max-len:0 */

import React from "react";
import { render } from "react-dom";
import { Router, IndexRoute, Route, useRouterHistory } from "react-router";
import createBrowserHistory from "history/lib/createBrowserHistory";
import useScroll from "scroll-behavior/lib/useStandardScroll";

const browserHistory = useScroll(useRouterHistory(createBrowserHistory))();

import App from "./app.jsx";
import Intro from "./intro.jsx";
import Start from "./start.jsx";
import TimeRange from "./timerange.jsx";
import Index from "./index.jsx";
import Event from "./event.jsx";
import TimeRangeEvent from "./timerangeevent.jsx";
import IndexedEvent from "./indexedevent.jsx";
import Collection from "./collection.jsx";
import TimeSeries from "./timeseries.jsx";
import Pipeline from "./pipeline.jsx";

render((
    <Router history={browserHistory}>
        <Route path="/" component={App}>
            <IndexRoute component={Intro}/>
            <Route path="start" component={Start} />
            <Route path="timerange" component={TimeRange} />
            <Route path="index" component={Index} />
            <Route path="event" component={Event} />
            <Route path="timerangeevent" component={TimeRangeEvent} />
            <Route path="indexedevent" component={IndexedEvent} />
            <Route path="collection" component={Collection} />
            <Route path="timeseries" component={TimeSeries} />
            <Route path="pipeline" component={Pipeline} />
        </Route>
    </Router>
), document.getElementById("content"));<|MERGE_RESOLUTION|>--- conflicted
+++ resolved
@@ -7,11 +7,6 @@
  *  This source code is licensed under the BSD-style license found in the
  *  LICENSE file in the root directory of this source tree.
  */
-
-<<<<<<< HEAD
-=======
-
->>>>>>> 91bd5af8
 /* eslint max-len:0 */
 
 import React from "react";
